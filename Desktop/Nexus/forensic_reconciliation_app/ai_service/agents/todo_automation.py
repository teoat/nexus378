--- conflicted
+++ resolved
@@ -508,8 +508,7 @@
         tags.extend(bracket_tags)
         
         return tags
-    
-<<<<<<< HEAD
+
     async def _process_single_batch(self):
         """Process one batch of TODOs in the queue."""
         logger.info("Starting new batch processing...")
@@ -541,7 +540,6 @@
         while self.todo_queue or self.processing_todos:
             await self._start_new_tasks()
             await self._check_completed_tasks()
-=======
     def mark_todos_for_processing(self, count: int = 10) -> List[TodoItem]:
         """Mark the next batch of TODOs for processing"""
         if not self.todo_queue:
@@ -622,7 +620,6 @@
             logger.info("Waiting for 60 seconds before next cycle...")
             await asyncio.sleep(60)
             # Small delay to prevent busy waiting
->>>>>>> 056541e2
             await asyncio.sleep(0.1)
         
         total_time = time.time() - start_time
@@ -631,7 +628,6 @@
         
         logger.info("Batch processing completed!")
         self._print_final_stats()
-<<<<<<< HEAD
 
     async def run_automation(self):
         """Main automation loop, runs continuously."""
@@ -640,11 +636,9 @@
             await self._process_single_batch()
             logger.info("Waiting for 60 seconds before next cycle...")
             await asyncio.sleep(60)
-=======
         
         # Print MCP session summary
         self._print_mcp_summary(session_id)
->>>>>>> 056541e2
     
     async def _start_new_tasks(self, session_id: str):
         """Start new tasks if we have capacity"""
@@ -853,8 +847,6 @@
             "stats": self.stats.copy()
         }
 
-<<<<<<< HEAD
-=======
 async def main():
     """Main function to run the TODO automation"""
     # Initialize the system with 10 concurrent agents
@@ -871,7 +863,6 @@
     # Run the automation
     await automation.run_automation()
 
->>>>>>> 056541e2
 if __name__ == "__main__":
     automation = TodoAutomationSystem(max_concurrent_agents=5)
     asyncio.run(automation.run_automation())