--- conflicted
+++ resolved
@@ -23,12 +23,10 @@
 from cryptography.hazmat.primitives.kdf.pbkdf2 import PBKDF2HMAC
 
 from ..ai_service.taskmaster.models.job import Job, JobPriority, JobStatus, JobType
-<<<<<<< HEAD
 from ..ai_service.agents.reconciliation_agent_fuzzy_matching import ReconciliationAgentFuzzyMatching
 from ..ai_service.agents.fraud_agent_pattern_detection import FraudAgentPatternDetection
 from ..ai_service.agents.nlp_processor import NLPProcessor
 from ..ai_service.agents.ocr_processor import OCRProcessor
-=======
 # from .auth.jwt_auth import JWTAuthManager  # Removed: not present
 # from .rate_limiter import RateLimiter      # Removed: not present
 
@@ -47,7 +45,6 @@
             return True
         return False
 from . import config as gw_config
->>>>>>> 8253e9ae
 
 
 class HTTPMethod(Enum):
